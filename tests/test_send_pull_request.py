import os
import shlex
import tempfile
import pytest
from unittest.mock import patch, MagicMock, call

from openhands.core.config import LLMConfig
from openhands_resolver.send_pull_request import (
    apply_patch,
    load_single_resolver_output,
    initialize_repo,
    process_single_issue,
    send_pull_request,
    update_existing_pull_request,
    reply_to_comment,
    process_all_successful_issues,
    make_commit,
)
from openhands_resolver.resolver_output import ResolverOutput, GithubIssue


@pytest.fixture
def mock_output_dir():
    with tempfile.TemporaryDirectory() as temp_dir:
        repo_path = os.path.join(temp_dir, "repo")
        # Initialize a GitHub repo in "repo" and add a commit with "README.md"
        os.makedirs(repo_path)
        os.system(f"git init {repo_path}")
        readme_path = os.path.join(repo_path, "README.md")
        with open(readme_path, "w") as f:
            f.write("hello world")
        os.system(f"git -C {repo_path} add README.md")
        os.system(f"git -C {repo_path} commit -m 'Initial commit'")
        yield temp_dir


@pytest.fixture
def mock_github_issue():
    return GithubIssue(
        number=42,
        title="Test Issue",
        owner="test-owner",
        repo="test-repo",
        body="Test body",
    )

@pytest.fixture
def mock_llm_config():
    return LLMConfig()

def test_load_single_resolver_output():
    mock_output_jsonl = "tests/mock_output/output.jsonl"

    # Test loading an existing issue
    resolver_output = load_single_resolver_output(mock_output_jsonl, 5)
    assert isinstance(resolver_output, ResolverOutput)
    assert resolver_output.issue.number == 5
    assert resolver_output.issue.title == "Add MIT license"
    assert resolver_output.issue.owner == "neubig"
    assert resolver_output.issue.repo == "pr-viewer"

    # Test loading a non-existent issue
    with pytest.raises(ValueError):
        load_single_resolver_output(mock_output_jsonl, 999)


def test_apply_patch(mock_output_dir):
    # Create a sample file in the mock repo
    sample_file = os.path.join(mock_output_dir, "sample.txt")
    with open(sample_file, "w") as f:
        f.write("Original content")

    # Create a sample patch
    patch_content = """
diff --git a/sample.txt b/sample.txt
index 9daeafb..b02def2 100644
--- a/sample.txt
+++ b/sample.txt
@@ -1 +1,2 @@
-Original content
+Updated content
+New line
"""

    # Apply the patch
    apply_patch(mock_output_dir, patch_content)

    # Check if the file was updated correctly
    with open(sample_file, "r") as f:
        updated_content = f.read()

    assert updated_content.strip() == "Updated content\nNew line".strip()


def test_apply_patch_preserves_line_endings(mock_output_dir):
    # Create sample files with different line endings
    unix_file = os.path.join(mock_output_dir, "unix_style.txt")
    dos_file = os.path.join(mock_output_dir, "dos_style.txt")

    with open(unix_file, "w", newline="\n") as f:
        f.write("Line 1\nLine 2\nLine 3")

    with open(dos_file, "w", newline="\r\n") as f:
        f.write("Line 1\r\nLine 2\r\nLine 3")

    # Create patches for both files
    unix_patch = """
diff --git a/unix_style.txt b/unix_style.txt
index 9daeafb..b02def2 100644
--- a/unix_style.txt
+++ b/unix_style.txt
@@ -1,3 +1,3 @@
 Line 1
-Line 2
+Updated Line 2
 Line 3
"""

    dos_patch = """
diff --git a/dos_style.txt b/dos_style.txt
index 9daeafb..b02def2 100644
--- a/dos_style.txt
+++ b/dos_style.txt
@@ -1,3 +1,3 @@
 Line 1
-Line 2
+Updated Line 2
 Line 3
"""

    # Apply patches
    apply_patch(mock_output_dir, unix_patch)
    apply_patch(mock_output_dir, dos_patch)

    # Check if line endings are preserved
    with open(unix_file, "rb") as f:
        unix_content = f.read()
    with open(dos_file, "rb") as f:
        dos_content = f.read()

    assert (
        b"\r\n" not in unix_content
    ), "Unix-style line endings were changed to DOS-style"
    assert b"\r\n" in dos_content, "DOS-style line endings were changed to Unix-style"

    # Check if content was updated correctly
    assert unix_content.decode("utf-8").split("\n")[1] == "Updated Line 2"
    assert dos_content.decode("utf-8").split("\r\n")[1] == "Updated Line 2"


def test_apply_patch_create_new_file(mock_output_dir):
    # Create a patch that adds a new file
    patch_content = """
diff --git a/new_file.txt b/new_file.txt
new file mode 100644
index 0000000..3b18e51
--- /dev/null
+++ b/new_file.txt
@@ -0,0 +1 @@
+hello world
"""

    # Apply the patch
    apply_patch(mock_output_dir, patch_content)

    # Check if the new file was created
    new_file_path = os.path.join(mock_output_dir, "new_file.txt")
    assert os.path.exists(new_file_path), "New file was not created"

    # Check if the file content is correct
    with open(new_file_path, "r") as f:
        content = f.read().strip()
    assert content == "hello world", "File content is incorrect"


def test_apply_patch_rename_file(mock_output_dir):
    # Create a sample file in the mock repo
    old_file = os.path.join(mock_output_dir, "old_name.txt")
    with open(old_file, "w") as f:
        f.write("This file will be renamed")

    # Create a patch that renames the file
    patch_content = """diff --git a/old_name.txt b/new_name.txt
similarity index 100%
rename from old_name.txt
rename to new_name.txt"""

    # Apply the patch
    apply_patch(mock_output_dir, patch_content)

    # Check if the file was renamed
    new_file = os.path.join(mock_output_dir, "new_name.txt")
    assert not os.path.exists(old_file), "Old file still exists"
    assert os.path.exists(new_file), "New file was not created"

    # Check if the content is preserved
    with open(new_file, "r") as f:
        content = f.read()
    assert content == "This file will be renamed"


def test_apply_patch_delete_file(mock_output_dir):
    # Create a sample file in the mock repo
    sample_file = os.path.join(mock_output_dir, "to_be_deleted.txt")
    with open(sample_file, "w") as f:
        f.write("This file will be deleted")

    # Create a patch that deletes the file
    patch_content = """
diff --git a/to_be_deleted.txt b/to_be_deleted.txt
deleted file mode 100644
index 9daeafb..0000000
--- a/to_be_deleted.txt
+++ /dev/null
@@ -1 +0,0 @@
-This file will be deleted
"""

    # Apply the patch
    apply_patch(mock_output_dir, patch_content)

    # Check if the file was deleted
    assert not os.path.exists(sample_file), "File was not deleted"


def test_initialize_repo(mock_output_dir):
    issue_type = "issue"
    # Copy the repo to patches
    ISSUE_NUMBER = 3
    initialize_repo(mock_output_dir, ISSUE_NUMBER, issue_type)
    patches_dir = os.path.join(mock_output_dir, "patches", f"issue_{ISSUE_NUMBER}")

    # Check if files were copied correctly
    assert os.path.exists(os.path.join(patches_dir, "README.md"))

    # Check file contents
    with open(os.path.join(patches_dir, "README.md"), "r") as f:
        assert f.read() == "hello world"

@patch("openhands_resolver.send_pull_request.reply_to_comment")
@patch("requests.post")
@patch("subprocess.run")
def test_update_existing_pull_request(
    mock_subprocess_run, mock_requests_post, mock_reply_to_comment
):
    # Arrange: Set up test data
    github_issue = GithubIssue(
        owner="test-owner",
        repo="test-repo",
        number=1,
        title="Test PR",
        body="This is a test PR",
        thread_ids=["comment1", "comment2"],
        head_branch="test-branch"
    )
    github_token = "test-token"
    github_username = "test-user"
    patch_dir = "/path/to/patch"
    additional_message = '["Fixed bug in function A", "Updated documentation for B"]'

    # Mock the subprocess.run call for git push
    mock_subprocess_run.return_value = MagicMock(returncode=0)

    # Mock the requests.post call for adding a PR comment
    mock_requests_post.return_value.status_code = 201
    mock_completion_response = MagicMock()
    mock_completion_response.choices = [MagicMock(message=MagicMock(content="This is an issue resolution."))]
    llm_config = LLMConfig()

    # Act: Call the function without comment_message to test auto-generation
    with patch('litellm.completion', MagicMock(return_value=mock_completion_response)):
        result = update_existing_pull_request(
            github_issue,
            github_token,
            github_username,
            patch_dir,
            llm_config,
            comment_message=None,
            additional_message=additional_message,
        )

    # Assert: Check if the git push command was executed
    push_command = (
        f"git -C {patch_dir} push "
        f"https://{github_username}:{github_token}@github.com/"
        f"{github_issue.owner}/{github_issue.repo}.git {github_issue.head_branch}"
    )
    mock_subprocess_run.assert_called_once_with(push_command, shell=True, capture_output=True, text=True)

    # Assert: Check if the auto-generated comment was posted to the PR
    comment_url = f"https://api.github.com/repos/{github_issue.owner}/{github_issue.repo}/issues/{github_issue.number}/comments"
    expected_comment = "This is an issue resolution."
    mock_requests_post.assert_called_once_with(
        comment_url,
        headers={
            "Authorization": f"token {github_token}",
            "Accept": "application/vnd.github.v3+json",
        },
        json={"body": expected_comment},
    )


    # Assert: Check if the reply_to_comment function was called for each thread ID
    mock_reply_to_comment.assert_has_calls([
        call(github_token, "comment1", "Fixed bug in function A"),
        call(github_token, "comment2", "Updated documentation for B"),
    ])

    # Assert: Check the returned PR URL
    assert result == f"https://github.com/{github_issue.owner}/{github_issue.repo}/pull/{github_issue.number}"



@pytest.mark.parametrize("pr_type", ["branch", "draft", "ready"])
@patch("subprocess.run")
@patch("requests.post")
@patch("requests.get")
def test_send_pull_request(
    mock_get, mock_post, mock_run, mock_github_issue, mock_output_dir, mock_llm_config, pr_type
):
    repo_path = os.path.join(mock_output_dir, "repo")

    # Mock API responses
    mock_get.side_effect = [
        MagicMock(status_code=404),  # Branch doesn't exist
        MagicMock(json=lambda: {"default_branch": "main"})
    ]
    mock_post.return_value.json.return_value = {
        "html_url": "https://github.com/test-owner/test-repo/pull/1"
    }

    # Mock subprocess.run calls
    mock_run.side_effect = [
        MagicMock(returncode=0),  # git checkout -b
        MagicMock(returncode=0),  # git push
    ]

    # Call the function
    result = send_pull_request(
        github_issue=mock_github_issue,
        github_token="test-token",
        github_username="test-user",
        patch_dir=repo_path,
        pr_type=pr_type,
        llm_config=mock_llm_config,
    )

    # Assert API calls
    assert mock_get.call_count == 2

    # Check branch creation and push
    assert mock_run.call_count == 2
    checkout_call, push_call = mock_run.call_args_list

    assert checkout_call == call(
        f"git -C {repo_path} checkout -b openhands-fix-issue-42",
        shell=True,
        capture_output=True,
        text=True,
    )
    assert push_call == call(
        f"git -C {repo_path} push https://test-user:test-token@github.com/test-owner/test-repo.git openhands-fix-issue-42",
        shell=True,
        capture_output=True,
        text=True,
    )

    # Check PR creation based on pr_type
    if pr_type == "branch":
        assert (
            result
            == "https://github.com/test-owner/test-repo/compare/openhands-fix-issue-42?expand=1"
        )
        mock_post.assert_not_called()
    else:
        assert result == "https://github.com/test-owner/test-repo/pull/1"
        mock_post.assert_called_once()
        post_data = mock_post.call_args[1]["json"]
        assert post_data["title"] == "Fix issue #42: Test Issue"
        assert post_data["body"].startswith("This pull request fixes #42.")
        assert post_data["head"] == "openhands-fix-issue-42"
        assert post_data["base"] == "main"
        assert post_data["draft"] == (pr_type == "draft")


@patch("subprocess.run")
@patch("requests.post")
@patch("requests.get")
def test_send_pull_request_git_push_failure(
    mock_get, mock_post, mock_run, mock_github_issue, mock_output_dir, mock_llm_config
):
    repo_path = os.path.join(mock_output_dir, "repo")

    # Mock API responses
    mock_get.return_value = MagicMock(json=lambda: {"default_branch": "main"})

    # Mock the subprocess.run calls
    mock_run.side_effect = [
        MagicMock(returncode=0),  # git checkout -b
        MagicMock(returncode=1, stderr="Error: failed to push some refs"),  # git push
    ]

    # Test that RuntimeError is raised when git push fails
    with pytest.raises(
        RuntimeError, match="Failed to push changes to the remote repository"
    ):
        send_pull_request(
            github_issue=mock_github_issue,
            github_token="test-token",
            github_username="test-user",
            patch_dir=repo_path,
            pr_type="ready",
            llm_config=mock_llm_config,
        )

    # Assert that subprocess.run was called twice
    assert mock_run.call_count == 2

    # Check the git checkout -b command
    checkout_call = mock_run.call_args_list[0]
    assert checkout_call[0][0].startswith(f"git -C {repo_path} checkout -b")
    assert checkout_call[1] == {"shell": True, "capture_output": True, "text": True}

    # Check the git push command
    push_call = mock_run.call_args_list[1]
    assert push_call[0][0].startswith(
        f"git -C {repo_path} push https://test-user:test-token@github.com/"
    )
    assert push_call[1] == {"shell": True, "capture_output": True, "text": True}

    # Assert that no pull request was created
    mock_post.assert_not_called()


@patch("subprocess.run")
@patch("requests.post")
@patch("requests.get")
def test_send_pull_request_permission_error(
    mock_get, mock_post, mock_run, mock_github_issue, mock_output_dir, mock_llm_config
):
    repo_path = os.path.join(mock_output_dir, "repo")

    # Mock API responses
    mock_get.return_value = MagicMock(json=lambda: {"default_branch": "main"})
    mock_post.return_value.status_code = 403

    # Mock subprocess.run calls
    mock_run.side_effect = [
        MagicMock(returncode=0),  # git checkout -b
        MagicMock(returncode=0),  # git push
    ]

    # Test that RuntimeError is raised when PR creation fails due to permissions
    with pytest.raises(
        RuntimeError, match="Failed to create pull request due to missing permissions."
    ):
        send_pull_request(
            github_issue=mock_github_issue,
            github_token="test-token",
            github_username="test-user",
            patch_dir=repo_path,
            pr_type="ready",
            llm_config=mock_llm_config,
        )

    # Assert that the branch was created and pushed
    assert mock_run.call_count == 2
    mock_post.assert_called_once()

@patch("requests.post")
def test_reply_to_comment(mock_post):
    # Arrange: set up the test data
    github_token = "test_token"
    comment_id = "test_comment_id"
    reply = "This is a test reply."

    # Mock the response from the GraphQL API
    mock_response = MagicMock()
    mock_response.status_code = 200
    mock_response.json.return_value = {
        "data": {
            "addPullRequestReviewThreadReply": {
                "comment": {
                    "id": "test_reply_id",
                    "body": "Openhands fix success summary\n\n\nThis is a test reply.",
                    "createdAt": "2024-10-01T12:34:56Z"
                }
            }
        }
    }
    
    mock_post.return_value = mock_response

    # Act: call the function
    reply_to_comment(github_token, comment_id, reply)

    # Assert: check that the POST request was made with the correct parameters
    query = """
            mutation($body: String!, $pullRequestReviewThreadId: ID!) {
                addPullRequestReviewThreadReply(input: { body: $body, pullRequestReviewThreadId: $pullRequestReviewThreadId }) {
                    comment {
                        id
                        body
                        createdAt
                    }
                }
            }
            """
    
    expected_variables = {
        "body": "Openhands fix success summary\n\n\nThis is a test reply.",
        "pullRequestReviewThreadId": comment_id
    }

    # Check that the correct request was made to the API
    mock_post.assert_called_once_with(
        "https://api.github.com/graphql",
        json={"query": query, "variables": expected_variables},
        headers={
            "Authorization": f"Bearer {github_token}",
            "Content-Type": "application/json",
        },
    )

    # Check that the response status was checked (via response.raise_for_status)
    mock_response.raise_for_status.assert_called_once()




@patch("openhands_resolver.send_pull_request.initialize_repo")
@patch("openhands_resolver.send_pull_request.apply_patch")
@patch("openhands_resolver.send_pull_request.update_existing_pull_request")
@patch("openhands_resolver.send_pull_request.make_commit")
def test_process_single_pr_update(
    mock_make_commit,
    mock_update_existing_pull_request,
    mock_apply_patch,
    mock_initialize_repo,
    mock_output_dir,
    mock_llm_config,
):
    # Initialize test data
    github_token = "test_token"
    github_username = "test_user"
    pr_type = "draft"

    resolver_output = ResolverOutput(
        issue=GithubIssue(
            owner="test-owner",
            repo="test-repo",
            number=1,
            title="Issue 1",
            body="Body 1",
            closing_issues=[],
            review_comments=["review comment for feedback"],
            thread_ids= ["1"],
            head_branch="branch 1"

        ),
        issue_type="pr",
        instruction="Test instruction 1",
        base_commit="def456",
        git_patch="Test patch 1",
        history=[],
        metrics={},
        success=True,
        comment_success=None,
        success_explanation="[Test success 1]",
        error=None,
    )
    
    mock_update_existing_pull_request.return_value = (
        "https://github.com/test-owner/test-repo/pull/1"
    )
    mock_initialize_repo.return_value = (
        f"{mock_output_dir}/patches/pr_1"
    )

    process_single_issue(
        mock_output_dir, resolver_output, github_token, github_username, pr_type, mock_llm_config, None, False
    )

    mock_initialize_repo.assert_called_once_with(mock_output_dir, 1, "pr", "branch 1")
    mock_apply_patch.assert_called_once_with(
        f"{mock_output_dir}/patches/pr_1", resolver_output.git_patch
    )
    mock_make_commit.assert_called_once_with(
        f"{mock_output_dir}/patches/pr_1", resolver_output.issue, "pr"
    )
    mock_update_existing_pull_request.assert_called_once_with(
        github_issue=resolver_output.issue,
        github_token=github_token,
        github_username=github_username,
        patch_dir=f"{mock_output_dir}/patches/pr_1",
        additional_message="[Test success 1]",
        llm_config=mock_llm_config,
    )




@patch("openhands_resolver.send_pull_request.initialize_repo")
@patch("openhands_resolver.send_pull_request.apply_patch")
@patch("openhands_resolver.send_pull_request.send_pull_request")
@patch("openhands_resolver.send_pull_request.make_commit")
def test_process_single_issue(
    mock_make_commit,
    mock_send_pull_request,
    mock_apply_patch,
    mock_initialize_repo,
    mock_output_dir,
    mock_llm_config,
):
    # Initialize test data
    github_token = "test_token"
    github_username = "test_user"
    pr_type = "draft"

    resolver_output = ResolverOutput(
        issue=GithubIssue(
            owner="test-owner",
            repo="test-repo",
            number=1,
            title="Issue 1",
            body="Body 1",
        ),
        issue_type="issue",
        instruction="Test instruction 1",
        base_commit="def456",
        git_patch="Test patch 1",
        history=[],
        metrics={},
        success=True,
        comment_success=None,
        success_explanation="Test success 1",
        error=None,
    )

    # Mock return value
    mock_send_pull_request.return_value = (
        "https://github.com/test-owner/test-repo/pull/1"
    )
    mock_initialize_repo.return_value = (
        f"{mock_output_dir}/patches/issue_1"
    )

    # Call the function
    process_single_issue(
        mock_output_dir, resolver_output, github_token, github_username, pr_type, mock_llm_config, None, False
    )

    # Assert that the mocked functions were called with correct arguments
    mock_initialize_repo.assert_called_once_with(mock_output_dir, 1, "issue", "def456")
    mock_apply_patch.assert_called_once_with(
        f"{mock_output_dir}/patches/issue_1", resolver_output.git_patch
    )
    mock_make_commit.assert_called_once_with(
        f"{mock_output_dir}/patches/issue_1", resolver_output.issue, "issue"
    )
    mock_send_pull_request.assert_called_once_with(
        github_issue=resolver_output.issue,
        github_token=github_token,
        github_username=github_username,
        patch_dir=f"{mock_output_dir}/patches/issue_1",
        pr_type=pr_type,
        fork_owner=None,
        additional_message=resolver_output.success_explanation,
        llm_config=mock_llm_config,
    )


@patch("openhands_resolver.send_pull_request.initialize_repo")
@patch("openhands_resolver.send_pull_request.apply_patch")
@patch("openhands_resolver.send_pull_request.send_pull_request")
@patch("openhands_resolver.send_pull_request.make_commit")
def test_process_single_issue_unsuccessful(
    mock_make_commit,
    mock_send_pull_request,
    mock_apply_patch,
    mock_initialize_repo,
    mock_output_dir,
    mock_llm_config,
):
    # Initialize test data
    github_token = "test_token"
    github_username = "test_user"
    pr_type = "draft"

    resolver_output = ResolverOutput(
        issue=GithubIssue(
            owner="test-owner",
            repo="test-repo",
            number=1,
            title="Issue 1",
            body="Body 1",
        ),
        issue_type="issue",
        instruction="Test instruction 1",
        base_commit="def456",
        git_patch="Test patch 1",
        history=[],
        metrics={},
        success=False,
        comment_success=None,
        success_explanation="",
        error="Test error",
    )

    # Call the function
    process_single_issue(
        mock_output_dir, resolver_output, github_token, github_username, pr_type, mock_llm_config, None, False
    )

    # Assert that none of the mocked functions were called
    mock_initialize_repo.assert_not_called()
    mock_apply_patch.assert_not_called()
    mock_make_commit.assert_not_called()
    mock_send_pull_request.assert_not_called()


@patch("openhands_resolver.send_pull_request.load_all_resolver_outputs")
@patch("openhands_resolver.send_pull_request.process_single_issue")
def test_process_all_successful_issues(
    mock_process_single_issue, mock_load_all_resolver_outputs, mock_llm_config
):
    # Create ResolverOutput objects with properly initialized GithubIssue instances
    resolver_output_1 = ResolverOutput(
        issue=GithubIssue(
            owner="test-owner",
            repo="test-repo",
            number=1,
            title="Issue 1",
            body="Body 1",
        ),
        issue_type="issue",
        instruction="Test instruction 1",
        base_commit="def456",
        git_patch="Test patch 1",
        history=[],
        metrics={},
        success=True,
        comment_success=None,
        success_explanation="Test success 1",
        error=None,
    )

    resolver_output_2 = ResolverOutput(
        issue=GithubIssue(
            owner="test-owner",
            repo="test-repo",
            number=2,
            title="Issue 2",
            body="Body 2",
        ),
        issue_type="issue",
        instruction="Test instruction 2",
        base_commit="ghi789",
        git_patch="Test patch 2",
        history=[],
        metrics={},
        success=False,
        comment_success=None,
        success_explanation="",
        error="Test error 2",
    )

    resolver_output_3 = ResolverOutput(
        issue=GithubIssue(
            owner="test-owner",
            repo="test-repo",
            number=3,
            title="Issue 3",
            body="Body 3",
        ),
        issue_type="issue",
        instruction="Test instruction 3",
        base_commit="jkl012",
        git_patch="Test patch 3",
        history=[],
        metrics={},
        success=True,
        comment_success=None,
        success_explanation="Test success 3",
        error=None,
    )

    mock_load_all_resolver_outputs.return_value = [
        resolver_output_1,
        resolver_output_2,
        resolver_output_3,
    ]

    # Call the function
    process_all_successful_issues(
        "output_dir", 
        "github_token", 
        "github_username", 
        "draft", 
        mock_llm_config, # llm_config
        None, # fork_owner
    )

    # Assert that process_single_issue was called for successful issues only
    assert mock_process_single_issue.call_count == 2

    # Check that the function was called with the correct arguments for successful issues
    mock_process_single_issue.assert_has_calls(
        [
            call(
                "output_dir",
                resolver_output_1,
                "github_token",
                "github_username",
                "draft",
                mock_llm_config,
                None,
                False,
            ),
            call(
                "output_dir",
                resolver_output_3,
                "github_token",
                "github_username",
                "draft",
                mock_llm_config,
                None,
                False,
            ),
        ]
    )

    # Add more assertions as needed to verify the behavior of the function



@patch('requests.get')
@patch('subprocess.run')
def test_send_pull_request_branch_naming(
    mock_run, mock_get, mock_github_issue, mock_output_dir, mock_llm_config
):
    repo_path = os.path.join(mock_output_dir, "repo")

    # Mock API responses
    mock_get.side_effect = [
        MagicMock(status_code=200),  # First branch exists
        MagicMock(status_code=200),  # Second branch exists
        MagicMock(status_code=404),  # Third branch doesn't exist
        MagicMock(json=lambda: {"default_branch": "main"}),  # Get default branch
    ]

    # Mock subprocess.run calls
    mock_run.side_effect = [
        MagicMock(returncode=0),  # git checkout -b
        MagicMock(returncode=0),  # git push
    ]

    # Call the function
    result = send_pull_request(
        github_issue=mock_github_issue,
        github_token="test-token",
        github_username="test-user",
        patch_dir=repo_path,
        pr_type="branch",
        llm_config=mock_llm_config,
    )

    # Assert API calls
    assert mock_get.call_count == 4

    # Check branch creation and push
    assert mock_run.call_count == 2
    checkout_call, push_call = mock_run.call_args_list

    assert checkout_call == call(
        f"git -C {repo_path} checkout -b openhands-fix-issue-42-try3",
        shell=True,
        capture_output=True,
        text=True,
    )
    assert push_call == call(
        f"git -C {repo_path} push https://test-user:test-token@github.com/test-owner/test-repo.git openhands-fix-issue-42-try3",
        shell=True,
        capture_output=True,
        text=True,
    )

    # Check the result
    assert result == "https://github.com/test-owner/test-repo/compare/openhands-fix-issue-42-try3?expand=1"

@patch('openhands_resolver.send_pull_request.argparse.ArgumentParser')
@patch('openhands_resolver.send_pull_request.process_all_successful_issues')
@patch('openhands_resolver.send_pull_request.process_single_issue')
@patch('openhands_resolver.send_pull_request.load_single_resolver_output')
@patch('os.path.exists')
@patch('os.getenv')
def test_main(mock_getenv, mock_path_exists, mock_load_single_resolver_output, 
              mock_process_single_issue, mock_process_all_successful_issues, mock_parser):
    from openhands_resolver.send_pull_request import main
    
    # Setup mock parser
    mock_args = MagicMock()
    mock_args.github_token = None
    mock_args.github_username = None
    mock_args.output_dir = '/mock/output'
    mock_args.pr_type = 'draft'
    mock_args.issue_number = '42'
    mock_args.fork_owner = None
    mock_args.send_on_failure = False
    mock_args.llm_model = "mock_model"
    mock_args.llm_base_url = "mock_url"
    mock_args.llm_api_key = "mock_key"
    mock_parser.return_value.parse_args.return_value = mock_args

    # Setup environment variables
    mock_getenv.side_effect = lambda key, default=None: 'mock_token' if key == 'GITHUB_TOKEN' else default

    # Setup path exists
    mock_path_exists.return_value = True

    # Setup mock resolver output
    mock_resolver_output = MagicMock()
    mock_load_single_resolver_output.return_value = mock_resolver_output

    # Run main function
    main()
    
    llm_config = LLMConfig(
        model=mock_args.llm_model,
        base_url=mock_args.llm_base_url,
        api_key=mock_args.llm_api_key
    )

    # Assert function calls
    mock_parser.assert_called_once()
    mock_getenv.assert_any_call('GITHUB_TOKEN')
    mock_path_exists.assert_called_with('/mock/output')
    mock_load_single_resolver_output.assert_called_with('/mock/output/output.jsonl', 42)
    mock_process_single_issue.assert_called_with(
        '/mock/output', 
        mock_resolver_output, 
        'mock_token', 
        None, 
        'draft', 
        llm_config,
        None, 
        False, 
    )

    # Test for 'all_successful' issue number
    mock_args.issue_number = 'all_successful'
    main()
    mock_process_all_successful_issues.assert_called_with(
        '/mock/output', 
        'mock_token', 
        None, 
        'draft', 
        llm_config,
        None, 
    )

    # Test for invalid issue number
    mock_args.issue_number = 'invalid'
    with pytest.raises(ValueError):
        main()

@patch('subprocess.run')
def test_make_commit_escapes_issue_title(mock_subprocess_run):
    # Setup
    repo_dir = '/path/to/repo'
    issue = GithubIssue(
        owner='test-owner',
        repo='test-repo',
        number=42,
        title='Issue with "quotes" and $pecial characters',
        body='Test body'
    )

    # Mock subprocess.run to return success for all calls
    mock_subprocess_run.return_value = MagicMock(returncode=0, stdout='sample output', stderr='')

    # Call the function
    issue_type = "issue"
    make_commit(repo_dir, issue, issue_type)

    # Assert that subprocess.run was called with the correct arguments
    calls = mock_subprocess_run.call_args_list
    assert len(calls) == 4  # git config check, git add, git commit

    # Check the git commit call
    git_commit_call = calls[3][0][0]
    expected_commit_message = "Fix issue #42: 'Issue with \"quotes\" and $pecial characters'"
    shlex_quote_message = shlex.quote(expected_commit_message)
    assert f"git -C {repo_dir} commit -m {shlex_quote_message}" in git_commit_call


<<<<<<< HEAD
@patch('subprocess.run')
def test_make_commit_no_changes(mock_subprocess_run):
    # Setup
    repo_dir = '/path/to/repo'
    issue = GithubIssue(
        owner='test-owner',
        repo='test-repo',
        number=42,
        title='Issue with no changes',
        body='Test body'
    )

    # Mock subprocess.run to simulate no changes in the repo
    mock_subprocess_run.side_effect = [
        MagicMock(returncode=0), 
        MagicMock(returncode=0),
        MagicMock(returncode=1, stdout=''), # git status --porcelain (no changes)
    ]

    with pytest.raises(RuntimeError, match="ERROR: Openhands failed to make code changes."):
        make_commit(repo_dir, issue, "issue")

    # Check that subprocess.run was called for checking git status and add, but not commit
    assert mock_subprocess_run.call_count == 3
    git_status_call = mock_subprocess_run.call_args_list[2][0][0]
    assert f'git -C {repo_dir} status --porcelain' in git_status_call
=======
>>>>>>> 0b7d5190
<|MERGE_RESOLUTION|>--- conflicted
+++ resolved
@@ -993,8 +993,6 @@
     shlex_quote_message = shlex.quote(expected_commit_message)
     assert f"git -C {repo_dir} commit -m {shlex_quote_message}" in git_commit_call
 
-
-<<<<<<< HEAD
 @patch('subprocess.run')
 def test_make_commit_no_changes(mock_subprocess_run):
     # Setup
@@ -1021,5 +1019,3 @@
     assert mock_subprocess_run.call_count == 3
     git_status_call = mock_subprocess_run.call_args_list[2][0][0]
     assert f'git -C {repo_dir} status --porcelain' in git_status_call
-=======
->>>>>>> 0b7d5190
